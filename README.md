--- conflicted
+++ resolved
@@ -39,24 +39,18 @@
 1. rocfft-rider runs general transforms and is useful for performance analysis;
 2. rocfft-test runs various regression tests;
 3. rocfft-selftest runs various unit tests; and
-4. samples includes a few short examples.
+4. various small samples are included.
 
 Clients are not built by default.  To build them:
 
-<<<<<<< HEAD
 | Client          | CMake option                  | Dependencies                             |
 |-----------------|-------------------------------|------------------------------------------|
 | rocfft-rider    | `-DBUILD_CLIENTS_RIDER=on`    | Boost program options                    |
 | rocfft-test     | `-DBUILD_CLIENTS_TESTS=on`    | Boost program options, FFTW, Google Test |
 | rocfft-selftest | `-DBUILD_CLIENTS_SELFTEST=on` | Google Test                              |
 | samples         | `-DBUILD_CLIENTS_SAMPLES=on`  | Boost program options, FFTW              |
-=======
-rocfft-test runs functionality tests and uses FFTW, Google test, and
-boost program options.  Compilation is enabled by calling cmake with the
-`-DBUILD_CLIENTS_TESTS=on` option.
->>>>>>> e2aadbae
 
-To build all clients use `-DBUILD_CLIENTS_ALL=on`.
+To build all of the above clients, use `-DBUILD_CLIENTS_ALL=on`.
 
 To install the client depencencies on Ubuntu, run
 `sudo apt install libgtest-dev libfftw3-dev libboost-program-options-dev`.
