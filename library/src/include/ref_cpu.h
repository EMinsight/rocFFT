
#ifndef REF_CPU_H
#define REF_CPU_H

#ifdef REF_DEBUG

#include <complex>
#include <cstdio>
#include <dlfcn.h>
#include <iostream>
#include <stdlib.h>

#define LOCAL_FFTW_FORWARD (-1)
#define LOCAL_FFTW_BACKWARD (+1)
#define LOCAL_FFTW_ESTIMATE (1U << 6)

typedef float local_fftwf_complex[2]; // each elment is a float type

typedef void* (*ftype_fftwf_malloc)(size_t n);
typedef void (*ftype_fftwf_free)(void* p);

typedef void* (*ftype_fftwf_plan_many_dft)(int                  rank,
                                           const int*           n,
                                           int                  howmany,
                                           local_fftwf_complex* in,
                                           const int*           inembed,
                                           int                  istride,
                                           int                  idist,
                                           local_fftwf_complex* out,
                                           const int*           onembed,
                                           int                  ostride,
                                           int                  odist,
                                           int                  sign,
                                           unsigned             flags);

typedef void (*ftype_fftwf_execute)(void*);

typedef void (*ftype_fftwf_destroy_plan)(void*);

class RefLibHandle
{
    RefLibHandle()
        : fftw3f_lib(nullptr)
        , fftw3_lib(nullptr)
    {
        char* env_value_fftw3f = getenv("ROCFFT_DBG_FFTW3F_LIB");
        char* env_value_fftw3  = getenv("ROCFFT_DBG_FFTW3_LIB");

        if(!env_value_fftw3f)
        {
            std::cout << "error finding fftw3f lib, set env variable ROCFFT_DBG_FFTW3F_LIB"
                      << std::endl;
        }

        if(!env_value_fftw3)
        {
            std::cout << "error finding fftw3 lib, set env variable ROCFFT_DBG_FFTW3_LIB"
                      << std::endl;
        }

        fftw3f_lib = dlopen(env_value_fftw3f, RTLD_NOW);
        if(!fftw3f_lib)
        {
            std::cout << "error in fftw3f dlopen" << std::endl;
        }

        fftw3_lib = dlopen(env_value_fftw3, RTLD_NOW);
        if(!fftw3_lib)
        {
            std::cout << "error in fftw3 dlopen" << std::endl;
        }
    }

public:
    void* fftw3f_lib;
    void* fftw3_lib;

    RefLibHandle(const RefLibHandle&)
        = delete; // delete is a c++11 feature, prohibit copy constructor
    RefLibHandle& operator=(const RefLibHandle&) = delete; // prohibit assignment operator

    static RefLibHandle& GetRefLibHandle()
    {
        static RefLibHandle refLibHandle;
        return refLibHandle;
    }

    ~RefLibHandle()
    {
        if(!fftw3f_lib)
        {
            dlclose(fftw3f_lib);
            fftw3f_lib = nullptr;
        }

        if(!fftw3_lib)
        {
            dlclose(fftw3_lib);
            fftw3_lib = nullptr;
        }
    }
};

// Allocator / deallocator for FFTW arrays.
template <typename Tdata>
class fftwAllocator : public std::allocator<Tdata>
{
private:
    void* (*local_fftwf_malloc)(const size_t);
    void (*local_fftwf_free)(void*);

public:
    fftwAllocator()
    {
        RefLibHandle& refHandle = RefLibHandle::GetRefLibHandle();
        local_fftwf_malloc      = (ftype_fftwf_malloc)dlsym(refHandle.fftw3f_lib, "fftwf_malloc");
        local_fftwf_free        = (ftype_fftwf_free)dlsym(refHandle.fftw3f_lib, "fftwf_free");
    }

    template <typename U>
    struct rebind
    {
        typedef fftwAllocator other;
    };

    Tdata* allocate(size_t n)
    {
        return (Tdata*)(*local_fftwf_malloc)(sizeof(Tdata) * n);
    }

    void deallocate(Tdata* data, std::size_t size)
    {
        (*local_fftwf_free)(data);
    }
};

class RefLibOp
{
    // input from fftw:
    std::vector<std::complex<float>, fftwAllocator<std::complex<float>>> in;

    // output from fftw:
    std::vector<std::complex<float>, fftwAllocator<std::complex<float>>> ot;

    // output from lib:
    std::vector<std::complex<float>, fftwAllocator<std::complex<float>>> lb;

    size_t totalSize;

    void DataSetup(const void* data_p)
    {
        RefLibHandle& refHandle = RefLibHandle::GetRefLibHandle();

        DeviceCallIn* data = (DeviceCallIn*)data_p;

        if(data->node->scheme == CS_KERNEL_CHIRP)
        {
            totalSize = 2 * data->node->lengthBlue;
        }
        else if((data->node->scheme == CS_KERNEL_FFT_MUL)
                || (data->node->scheme == CS_KERNEL_PAD_MUL)
                || (data->node->scheme == CS_KERNEL_RES_MUL))
        {
            totalSize = data->node->batch;
            for(size_t i = 1; i < data->node->length.size(); i++)
                totalSize *= data->node->length[i];
            totalSize *= data->node->lengthBlue;
        }
        else
        {
            totalSize = data->node->batch;
            for(size_t i = 0; i < data->node->length.size(); i++)
                totalSize *= data->node->length[i];
        }
        size_t totalByteSize = totalSize * sizeof(local_fftwf_complex);

        in.resize(totalSize);
        ot.resize(totalSize);
        lb.resize(totalSize);

        memset(in.data(), 0x40, totalByteSize);
        memset(ot.data(), 0x40, totalByteSize);
        memset(lb.data(), 0x40, totalByteSize);
    }

    void CopyVector(local_fftwf_complex* dst,
                    local_fftwf_complex* src,
                    size_t               batch,
                    size_t               dist,
                    std::vector<size_t>  length,
                    std::vector<size_t>  stride)
    {
        size_t lenSize = 1;
        for(size_t i = 0; i < length.size(); i++)
            lenSize *= length[i];

        size_t b = 0;
        while(b < batch)
        {
            size_t offset_dst   = 0;
            size_t offset_src   = 0;
            size_t offset_src_d = 0;
            size_t pos          = 0;
            bool   obreak       = false;

            std::vector<size_t> current;
            for(size_t i = 0; i < length.size(); i++)
                current.push_back(0);

            while(true)
            {
                offset_src = offset_src_d + current[0] * stride[0];

                dst[offset_dst][0] = src[offset_src][0];
                dst[offset_dst][1] = src[offset_src][1];

                current[0]++;
                offset_dst++;

                while(current[pos] == length[pos])
                {
                    if(pos == (length.size() - 1))
                    {
                        obreak = true;
                        break;
                    }

                    current[pos] = 0;
                    pos++;
                    current[pos]++;

                    offset_src_d = 0;
                    for(size_t i = 1; i < current.size(); i++)
                        offset_src_d += current[i] * stride[i];
                }

                if(obreak)
                    break;

                pos = 0;
            }

            b++;
            src += dist;
            dst += lenSize;
        }
    }

    void CopyInputVector(const void* data_p, size_t offset = 0)
    {
        DeviceCallIn* data = (DeviceCallIn*)data_p;

        size_t in_size_bytes = (data->node->iDist * data->node->batch) * sizeof(float);

        if(data->node->inArrayType != rocfft_array_type_real)
        {
            in_size_bytes *= 2;
        }

        void* buf = ((char*)data->bufIn[0] + offset);
        std::vector<std::complex<float>, fftwAllocator<std::complex<float>>> tmp_mem(
            data->node->iDist * data->node->batch);
        hipMemcpy(tmp_mem.data(), buf, in_size_bytes, hipMemcpyDeviceToHost);

        CopyVector((local_fftwf_complex*)in.data(),
                   (local_fftwf_complex*)tmp_mem.data(),
                   data->node->batch,
                   data->node->iDist,
                   data->node->length,
                   data->node->inStride);
    }

    inline float2
        TwMul(float2* twiddles, const size_t twl, const int direction, float2 val, size_t u)
    {
        size_t j      = u & 255;
        float2 result = twiddles[j];

        float  real, imag;
        size_t h = 1;
        do
        {
            u >>= 8;
            j        = u & 255;
            real     = (result.x * twiddles[256 * h + j].x - result.y * twiddles[256 * h + j].y);
            imag     = (result.y * twiddles[256 * h + j].x + result.x * twiddles[256 * h + j].y);
            result.x = real;
            result.y = imag;
            h++;
        } while(h < twl);

        if(direction == -1)
        {
            real = (result.x * val.x) - (result.y * val.y);
            imag = (result.y * val.x) + (result.x * val.y);
        }
        else
        {
            real = (result.x * val.x) + (result.y * val.y);
            imag = -(result.y * val.x) + (result.x * val.y);
        }

        result.x = real;
        result.y = imag;

        return result;
    }

    inline void chirp(size_t N, size_t M, int dir, local_fftwf_complex* vec)
    {
        const double TWO_PI = atan(1.0) * 8.0 * (double)(-dir);

        for(size_t i = 0; i <= (M - N); i++)
        {
            double cs = cos(TWO_PI * (double)(i * i) / (2.0 * (double)N));
            double ss = sin(TWO_PI * (double)(i * i) / (2.0 * (double)N));

            if(i == 0)
            {
                vec[i][0] = cs;
                vec[i][1] = ss;

                vec[i + M][0] = cs;
                vec[i + M][1] = ss;
            }
            else if(i < N)
            {
                vec[i][0]     = cs;
                vec[i][1]     = ss;
                vec[M - i][0] = cs;
                vec[M - i][1] = ss;

                vec[i + M][0]     = cs;
                vec[i + M][1]     = ss;
                vec[M - i + M][0] = cs;
                vec[M - i + M][1] = ss;
            }
            else
            {
                vec[i][0]     = 0;
                vec[i][1]     = 0;
                vec[i + M][0] = 0;
                vec[i + M][1] = 0;
            }
        }
    }

    inline void chirp_fft(size_t N, size_t M, int dir, local_fftwf_complex* vec)
    {
        RefLibHandle&             refHandle = RefLibHandle::GetRefLibHandle();
        ftype_fftwf_plan_many_dft local_fftwf_plan_many_dft
            = (ftype_fftwf_plan_many_dft)dlsym(refHandle.fftw3f_lib, "fftwf_plan_many_dft");
        ftype_fftwf_execute local_fftwf_execute
            = (ftype_fftwf_execute)dlsym(refHandle.fftw3f_lib, "fftwf_execute");
        ftype_fftwf_destroy_plan local_fftwf_destroy_plan
            = (ftype_fftwf_destroy_plan)dlsym(refHandle.fftw3f_lib, "fftwf_destroy_plan");

        int n[1];
        n[0] = M;

        void* p = local_fftwf_plan_many_dft(1,
                                            n,
                                            1,
                                            vec,
                                            NULL,
                                            1,
                                            n[0],
                                            vec,
                                            NULL,
                                            1,
                                            n[0],
                                            (dir == -1) ? LOCAL_FFTW_FORWARD : LOCAL_FFTW_BACKWARD,
                                            LOCAL_FFTW_ESTIMATE);
        chirp(N, M, dir, vec);
        local_fftwf_execute(p);
        local_fftwf_destroy_plan(p);
    }

    void Execute(const void* data_p)
    {
        DeviceCallIn* data = (DeviceCallIn*)data_p;

        switch(data->node->scheme)
        {
        case CS_KERNEL_STOCKHAM:
        {
            RefLibHandle&             refHandle = RefLibHandle::GetRefLibHandle();
            ftype_fftwf_plan_many_dft local_fftwf_plan_many_dft
                = (ftype_fftwf_plan_many_dft)dlsym(refHandle.fftw3f_lib, "fftwf_plan_many_dft");
            ftype_fftwf_execute local_fftwf_execute
                = (ftype_fftwf_execute)dlsym(refHandle.fftw3f_lib, "fftwf_execute");
            ftype_fftwf_destroy_plan local_fftwf_destroy_plan
                = (ftype_fftwf_destroy_plan)dlsym(refHandle.fftw3f_lib, "fftwf_destroy_plan");

            int n[1];
            n[0]        = data->node->length[0];
            int howmany = data->node->batch;
            for(size_t i = 1; i < data->node->length.size(); i++)
                howmany *= data->node->length[i];

            void* p = local_fftwf_plan_many_dft(1,
                                                n,
                                                howmany,
                                                (local_fftwf_complex*)in.data(),
                                                NULL,
                                                1,
                                                n[0],
                                                (local_fftwf_complex*)ot.data(),
                                                NULL,
                                                1,
                                                n[0],
                                                (data->node->direction == -1) ? LOCAL_FFTW_FORWARD
                                                                              : LOCAL_FFTW_BACKWARD,
                                                LOCAL_FFTW_ESTIMATE);
            CopyInputVector(data_p);
            local_fftwf_execute(p);
            local_fftwf_destroy_plan(p);
        }
        break;
        case CS_KERNEL_TRANSPOSE:
        {
            CopyInputVector(data_p);

            size_t howmany = data->node->batch;
            for(size_t i = 2; i < data->node->length.size(); i++)
                howmany *= data->node->length[i];

            size_t cols = data->node->length[0];
            size_t rows = data->node->length[1];

            if(data->node->large1D == 0)
            {
                for(size_t b = 0; b < howmany; b++)
                {
                    for(size_t i = 0; i < rows; i++)
                    {
                        for(size_t j = 0; j < cols; j++)
                        {
                            ot[b * rows * cols + j * rows + i] = in[b * rows * cols + i * cols + j];
                        }
                    }
                }
            }
            else
            {
                float2*                   twtc;
                size_t                    ns = 0;
                TwiddleTableLarge<float2> twTable(data->node->large1D);
                std::tie(ns, twtc) = twTable.GenerateTwiddleTable();

                int twl = 0;

                if(data->node->large1D > (size_t)256 * 256 * 256 * 256)
                    printf("large1D twiddle size too large error");
                else if(data->node->large1D > (size_t)256 * 256 * 256)
                    twl = 4;
                else if(data->node->large1D > (size_t)256 * 256)
                    twl = 3;
                else if(data->node->large1D > (size_t)256)
                    twl = 2;
                else
                    twl = 0;

                for(size_t b = 0; b < howmany; b++)
                {
                    for(size_t i = 0; i < rows; i++)
                    {
                        for(size_t j = 0; j < cols; j++)
                        {
                            float2 in_v, ot_v;

                            in_v.x = in[b * rows * cols + i * cols + j].real();
                            in_v.y = in[b * rows * cols + i * cols + j].imag();

                            ot_v = TwMul(twtc, twl, data->node->direction, in_v, i * j);

                            ot[b * rows * cols + j * rows + i].real(ot_v.x);
                            ot[b * rows * cols + j * rows + i].imag(ot_v.y);
                        }
                    }
                }
            }
        }
        break;
        case CS_KERNEL_COPY_R_TO_CMPLX:
        {
            size_t in_size_bytes = (data->node->iDist * data->node->batch) * sizeof(float);

            std::vector<float, fftwAllocator<float>> tmp_mem(data->node->iDist * data->node->batch);
            hipMemcpy(tmp_mem.data(), data->bufIn[0], in_size_bytes, hipMemcpyDeviceToHost);

            size_t elements = 1;
            for(size_t d = 0; d < data->node->length.size(); d++)
            {
                elements *= data->node->length[d];
            }
            for(size_t b = 0; b < data->node->batch; b++)
            {
                for(size_t i = 0; i < elements; i++)
                {
                    ot[data->node->oDist * b + i].real(tmp_mem[data->node->iDist * b + i]);
                    ot[data->node->oDist * b + i].imag(0);
                }
            }
        }
        break;
        case CS_KERNEL_COPY_CMPLX_TO_HERM:
        {
            // assump the input is complex, the output is hermitian on take the first
            // [N/2 + 1] elements
            size_t in_size_bytes = (data->node->iDist * data->node->batch) * 2 * sizeof(float);

            std::vector<std::complex<float>, fftwAllocator<std::complex<float>>> tmp_mem(
                data->node->iDist * data->node->batch);

            hipMemcpy(tmp_mem.data(), data->bufIn[0], in_size_bytes, hipMemcpyDeviceToHost);

            size_t elements = 1;
            elements *= data->node->length[0] / 2 + 1;
            for(size_t d = 1; d < data->node->length.size(); d++)
            {
                elements *= data->node->length[d];
            }

            printf("iDist=%zu,oDist=%zu, in complex2hermitian kernel\n",
                   data->node->iDist,
                   data->node->oDist);
            for(size_t b = 0; b < data->node->batch; b++)
            {
                for(size_t i = 0; i < elements; i++) // TODO: only work for 1D cases
                {
                    ot[data->node->oDist * b + i] = tmp_mem[data->node->iDist * b + i];
                }
            }
        }
        break;
        case CS_KERNEL_COPY_HERM_TO_CMPLX:
        {
            // assump the input is hermitian, the output is complex on take the first
            // [N/2 + 1] elements
            size_t in_size_bytes = (data->node->iDist * data->node->batch) * 2 * sizeof(float);

            std::vector<std::complex<float>, fftwAllocator<std::complex<float>>> tmp_mem(
                data->node->iDist * data->node->batch);

            hipMemcpy(tmp_mem.data(), data->bufIn[0], in_size_bytes, hipMemcpyDeviceToHost);

            size_t output_size = data->node->length[0];
            size_t input_size  = output_size / 2 + 1;

            printf("iDist=%zu,oDist=%zu, in hermitian2complex kernel\n",
                   data->node->iDist,
                   data->node->oDist);
            for(size_t b = 0; b < data->node->batch; b++)
            {
                for(size_t d = 0;
                    d < (data->node->length.size() == 2 ? (data->node->length[1]) : 1);
                    d++) // TODO; only work for 1D or 2D
                {
                    for(size_t i = 0; i < input_size; i++)
                    {
                        ot[data->node->oDist * b + d * output_size + i]
                            = tmp_mem[data->node->iDist * b + d * input_size + i];

                        if(i > 0)
                        {
                            size_t mirror = output_size - i;
                            ot[data->node->oDist * b + d * output_size + mirror]
                                = tmp_mem[data->node->iDist * b + d * input_size + i];
                        }
                    }
                }
            }
        }
        case CS_KERNEL_R_TO_CMPLX:
        {
            // Post-processing stage of 1D real-to-complex transform, out-of-place
            const size_t N = data->node->length[0];
            assert(N % 2 == 0);
<<<<<<< HEAD
            const size_t halfN = N / 2;
            for(int r = 0; r < halfN; ++r)
            {
                const auto omegaNr = std::exp(std::complex<float>(0, -2.0 * M_PI * r));
                ot[r]
                    = in[r] * std::complex<float>(0.5 + 0.5 * omegaNr.imag(), -0.5 * omegaNr.real())
                      + std::conj(in[halfN - r])
                            * std::complex<float>(0.5 - 0.5 * omegaNr.imag(), 0.5 * omegaNr.real());
            }
            ot[halfN] = std::complex<float>(in[0].real() + in[0].imag(), 0.0);
=======
            const size_t halfN   = N / 2;
            const size_t howmany = data->node->batch;
            const size_t iDist   = data->node->iDist;
            const size_t oDist   = data->node->oDist;
            for(size_t ibatch = 0; ibatch < howmany; ++ibatch)
            {
                for(int r = 0; r < halfN; ++r)
                {
                    const auto omegaNr     = std::exp(std::complex<float>(0, -2.0 * M_PI * r));
                    ot[r + ibatch + oDist] = in[r + ibatch + iDist]
                                                 * std::complex<float>(0.5 + 0.5 * omegaNr.imag(),
                                                                       -0.5 * omegaNr.real())
                                             + std::conj(in[halfN - r])
                                                   * std::complex<float>(0.5 - 0.5 * omegaNr.imag(),
                                                                         0.5 * omegaNr.real());
                }
                ot[halfN] = std::complex<float>(in[0].real() + in[0].imag(), 0.0);
            }
>>>>>>> 5f53b77b
        }
        break;
        case CS_KERNEL_CMPLX_TO_R:
        {
            // Pre-processing stage of 1D complex-to-real transform, out-of-place
            const size_t N = data->node->length[0];
            assert(N % 2 == 0);
            const size_t halfN = N / 2;
            for(int r = 0; r < halfN; ++r)
            {
                const auto omegaNr = std::exp(std::complex<float>(0, 2.0 * M_PI * r));
                ot[r] = in[r] * std::complex<float>(1.0 - omegaNr.imag(), omegaNr.real())
                        + std::conj(in[halfN - r])
                              * std::complex<float>(1.0 + omegaNr.imag(), -omegaNr.real());
            }
        }
        break;
        case CS_KERNEL_CHIRP:
        {
            size_t N = data->node->length[0];
            size_t M = data->node->lengthBlue;
            chirp(N, M, data->node->direction, (local_fftwf_complex*)ot.data());
        }
        break;
        case CS_KERNEL_PAD_MUL:
        {
            CopyInputVector(data_p);

            size_t howmany = data->node->batch;
            for(size_t i = 1; i < data->node->length.size(); i++)
                howmany *= data->node->length[i];

            size_t N = data->node->length[0];
            size_t M = data->node->lengthBlue;

            std::vector<std::complex<float>, fftwAllocator<std::complex<float>>> chirp_mem(M * 2);

            chirp(N, M, data->node->direction, (local_fftwf_complex*)chirp_mem.data());

            for(size_t b = 0; b < howmany; b++)
            {
                for(size_t i = 0; i < M; i++)
                {
                    if(i < N)
                    {
                        float in_r = in[b * N + i].real();
                        float in_i = in[b * N + i].imag();
                        float ch_r = chirp_mem[i].real();
                        float ch_i = chirp_mem[i].imag();

                        ot[b * M + i].real(in_r * ch_r + in_i * ch_i);
                        ot[b * M + i].imag(-in_r * ch_i + in_i * ch_r);
                    }
                    else
                    {
                        ot[b * M + i].real(0);
                        ot[b * M + i].imag(0);
                    }
                }
            }
        }
        break;
        case CS_KERNEL_FFT_MUL:
        {
            size_t M = data->node->lengthBlue;
            size_t N = data->node->parent->length[0];

            CopyInputVector(data_p, M * 2 * 2 * sizeof(float));

            std::vector<std::complex<float>, fftwAllocator<std::complex<float>>> chirp_mem(M * 2);
            chirp_fft(N, M, data->node->direction, (local_fftwf_complex*)chirp_mem.data());

            size_t howmany = data->node->batch;
            for(size_t i = 1; i < data->node->length.size(); i++)
                howmany *= data->node->length[i];

            for(size_t b = 0; b < howmany; b++)
            {
                for(size_t i = 0; i < M; i++)
                {
                    float in_r = in[b * M + i].real();
                    float in_i = in[b * M + i].imag();
                    float ch_r = chirp_mem[i].real();
                    float ch_i = chirp_mem[i].imag();

                    ot[b * M + i].real(in_r * ch_r - in_i * ch_i);
                    ot[b * M + i].imag(in_r * ch_i + in_i * ch_r);
                }
            }
        }
        break;
        case CS_KERNEL_RES_MUL:
        {
            size_t M = data->node->lengthBlue;
            size_t N = data->node->length[0];

            CopyInputVector(data_p, M * 2 * 2 * sizeof(float));

            std::vector<std::complex<float>, fftwAllocator<std::complex<float>>> chirp_mem(M * 2);
            chirp(N, M, data->node->direction, (local_fftwf_complex*)chirp_mem.data());

            size_t howmany = data->node->batch;
            for(size_t i = 1; i < data->node->length.size(); i++)
                howmany *= data->node->length[i];

            double MI = 1.0 / (double)M;
            for(size_t b = 0; b < howmany; b++)
            {
                for(size_t i = 0; i < N; i++)
                {
                    float in_r = in[b * N + i].real();
                    float in_i = in[b * N + i].imag();
                    float ch_r = chirp_mem[i].real();
                    float ch_i = chirp_mem[i].imag();

                    ot[b * N + i].real(MI * (in_r * ch_r + in_i * ch_i));
                    ot[b * N + i].imag(MI * (-in_r * ch_i + in_i * ch_r));
                }
            }
        }
        break;
        default:
            // assert(false);
            // do not terminate the program but only tells not implemented
            std::cout << "Not implemented\n";
        }
    }

public:
    RefLibOp(const void* data_p)
        : totalSize(0)
    {
        DataSetup(data_p);
        Execute(data_p);
    }

    void VerifyResult(const void* data_p)
    {
        DeviceCallIn* data     = (DeviceCallIn*)data_p;
        size_t        out_size = (data->node->oDist * data->node->batch);

        void* bufOut = data->bufOut[0];
        if(data->node->scheme == CS_KERNEL_CHIRP)
        {
            out_size *= 2;
        }
        else if((data->node->scheme == CS_KERNEL_FFT_MUL)
                || (data->node->scheme == CS_KERNEL_PAD_MUL))
        {
            bufOut = ((char*)bufOut + 2 * 2 * sizeof(float) * data->node->lengthBlue);
        }

        if(data->node->scheme == CS_KERNEL_COPY_CMPLX_TO_R)
        {
            return; // not implemented
        }

        std::vector<std::complex<float>, fftwAllocator<std::complex<float>>> tmp_mem(out_size);

        size_t out_size_bytes = out_size * sizeof(float);
        if(data->node->outArrayType != rocfft_array_type_real)
        {
            out_size_bytes *= 2;
        }

        hipMemcpy(tmp_mem.data(), bufOut, out_size_bytes, hipMemcpyDeviceToHost);

        if(data->node->scheme == CS_KERNEL_COPY_CMPLX_TO_HERM)
        {
            hipMemcpy(lb.data(),
                      tmp_mem.data(),
                      out_size_bytes,
                      hipMemcpyHostToHost); // hermitan only works for batch=1, dense
            // packed cases
            return; // TODO
        }

        if(data->node->scheme == CS_KERNEL_TRANSPOSE)
        {
            std::vector<size_t> length_transpose_output;
            length_transpose_output.push_back(data->node->length[1]);
            length_transpose_output.push_back(data->node->length[0]);
            for(size_t i = 2; i < data->node->length.size(); i++)
                length_transpose_output.push_back(data->node->length[i]);
            CopyVector((local_fftwf_complex*)lb.data(),
                       (local_fftwf_complex*)tmp_mem.data(),
                       data->node->batch,
                       data->node->oDist,
                       length_transpose_output,
                       data->node->outStride);
        }
        else if(data->node->scheme == CS_KERNEL_CHIRP)
        {
            std::vector<size_t> length_chirp;
            length_chirp.push_back(data->node->lengthBlue);
            CopyVector((local_fftwf_complex*)lb.data(),
                       (local_fftwf_complex*)tmp_mem.data(),
                       2 * data->node->batch,
                       data->node->oDist,
                       length_chirp,
                       data->node->outStride);
        }
        else if(data->node->scheme == CS_KERNEL_PAD_MUL)
        {
            std::vector<size_t> length_ot;
            length_ot.push_back(data->node->lengthBlue);
            for(size_t i = 1; i < data->node->length.size(); i++)
                length_ot.push_back(data->node->length[i]);
            CopyVector((local_fftwf_complex*)lb.data(),
                       (local_fftwf_complex*)tmp_mem.data(),
                       data->node->batch,
                       data->node->oDist,
                       length_ot,
                       data->node->outStride);
        }
        else
        {
            CopyVector((local_fftwf_complex*)lb.data(),
                       (local_fftwf_complex*)tmp_mem.data(),
                       data->node->batch,
                       data->node->oDist,
                       data->node->length,
                       data->node->outStride);
        }

        double maxMag = 0.0;
        double rmse = 0.0, nrmse = 0.0;

        if(data->node->scheme == CS_KERNEL_COPY_CMPLX_TO_HERM)
        {
            totalSize = totalSize / 2 + 1; // hermitan only check the first N/2 +1
            // elements; but only works for batch=1,
            // dense packed cases
        }

        // compare lb (library results) vs ot (CPU results)
        for(size_t i = 0; i < totalSize; i++)
        {
            double mag;
            double ex_r, ex_i, ac_r, ac_i;

            ac_r = lb[i].real();
            ac_i = lb[i].imag();
            ex_r = ot[i].real();
            ex_i = ot[i].imag();

            mag    = ex_r * ex_r + ex_i * ex_i;
            maxMag = (mag > maxMag) ? mag : maxMag;

            rmse += ((ex_r - ac_r) * (ex_r - ac_r) + (ex_i - ac_i) * (ex_i - ac_i));
        }

        maxMag = sqrt(maxMag);
        rmse   = sqrt(rmse / (double)totalSize);
        nrmse  = rmse / maxMag;

        std::cout << "rmse: " << rmse << std::endl << "nrmse: " << nrmse << std::endl;
        std::cout << "---------------------------------------------" << std::endl;

#if 0 
        size_t beg_idx = 0;
        size_t end_idx = 7;
        std::cout << "input" << std::endl;
        for(size_t i=beg_idx; i<end_idx; i++)
        {
            //int *re = (int *)&in[i][0];
            //int *im = (int *)&in[i][1];
            //printf("%x, %x\n",*re,*im);
            std::cout << in[i][0] << ", " << in[i][1] << std::endl;
        }

        std::cout << "lib output" << std::endl;
        for(size_t i=beg_idx; i<end_idx; i++)
        {
            //int *re = (int *)&lb[i][0];
            //int *im = (int *)&lb[i][1];
            //printf("%x, %x\n",*re,*im);
            std::cout << lb[i].real() << ", " << lb[i].imag() << std::endl;
        }

        std::cout << "fftw output" << std::endl;
        for(size_t i=beg_idx; i<end_idx; i++)
        {
            //int *re = (int *)&ot[i][0];
            //int *im = (int *)&ot[i][1];
            //printf("%x, %x\n",*re,*im);
            std::cout << ot[i][0] << ", " << ot[i][1] << std::endl;
        }
#endif
    }
};

#endif // REF_DEBUG

#endif // REF_CPU_H<|MERGE_RESOLUTION|>--- conflicted
+++ resolved
@@ -577,18 +577,6 @@
             // Post-processing stage of 1D real-to-complex transform, out-of-place
             const size_t N = data->node->length[0];
             assert(N % 2 == 0);
-<<<<<<< HEAD
-            const size_t halfN = N / 2;
-            for(int r = 0; r < halfN; ++r)
-            {
-                const auto omegaNr = std::exp(std::complex<float>(0, -2.0 * M_PI * r));
-                ot[r]
-                    = in[r] * std::complex<float>(0.5 + 0.5 * omegaNr.imag(), -0.5 * omegaNr.real())
-                      + std::conj(in[halfN - r])
-                            * std::complex<float>(0.5 - 0.5 * omegaNr.imag(), 0.5 * omegaNr.real());
-            }
-            ot[halfN] = std::complex<float>(in[0].real() + in[0].imag(), 0.0);
-=======
             const size_t halfN   = N / 2;
             const size_t howmany = data->node->batch;
             const size_t iDist   = data->node->iDist;
@@ -607,7 +595,6 @@
                 }
                 ot[halfN] = std::complex<float>(in[0].real() + in[0].imag(), 0.0);
             }
->>>>>>> 5f53b77b
         }
         break;
         case CS_KERNEL_CMPLX_TO_R:
