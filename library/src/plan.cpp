--- conflicted
+++ resolved
@@ -296,7 +296,6 @@
     if(dimensions > 3)
         return rocfft_status_invalid_dimensions;
 
-<<<<<<< HEAD
     rocfft_plan p = plan;
     p->rank       = dimensions;
     p->lengths[0] = 1;
@@ -306,13 +305,6 @@
     {
         p->lengths[ilength] = lengths[ilength];
     }
-=======
-    rocfft_plan p     = plan;
-    p->rank           = dimensions;
-    p->lengths[0]     = lengths[0];
-    p->lengths[1]     = lengths[1];
-    p->lengths[2]     = lengths[2];
->>>>>>> e9f42cb1
     p->batch          = number_of_transforms;
     p->placement      = placement;
     p->precision      = precision;
